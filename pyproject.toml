[build-system]
requires = ["setuptools", "setuptools-scm"]
build-backend = "setuptools.build_meta"

[project]
name = "named-arrays"
authors = [
    {name = "Roy T. Smart", email = "roytsmart@gmail.com"},
    {name = "Jacob D. Parker", email="jacobdparker@gmail.com"}
]
description = "Numpy arrays with labeled axes, similar to xarray but with support for uncertainties"
readme = "README.md"
requires-python = ">=3.10"
classifiers = [
    "Programming Language :: Python :: 3",
]
dependencies = [
    "typing_extensions",
    "numpy<2",
    "matplotlib",
    "scipy",
<<<<<<< HEAD
    'astropy',
    "ndfilters",
    "colorsynth==0.1.3",
    "regridding==0.0.4",
=======
    "astropy",
    "astroscrappy",
    "ndfilters==0.3.0",
    "colorsynth==0.1.5",
    "regridding==0.1.1",
>>>>>>> 6f0f10ee
]
dynamic = ["version"]

[project.optional-dependencies]
test = [
    "pytest",
    "pytest-split",
]
doc = [
    "pytest",
    "graphviz",
    "sphinx-autodoc-typehints",
    "sphinxcontrib-bibtex",
    "pydata-sphinx-theme",
    "ipykernel",
    "jupyter-sphinx",
    "nbsphinx",
    "sphinx-codeautolink",
    "sphinx-favicon",
    "pooch",
]

[project.urls]
Homepage = "https://github.com/sun-data/named-arrays"
Documentation = "https://named-arrays.readthedocs.io/en/latest"

[tool.setuptools_scm]

[tool.setuptools.package-data]
named_arrays = ["py.typed"]<|MERGE_RESOLUTION|>--- conflicted
+++ resolved
@@ -19,18 +19,11 @@
     "numpy<2",
     "matplotlib",
     "scipy",
-<<<<<<< HEAD
-    'astropy',
-    "ndfilters",
-    "colorsynth==0.1.3",
-    "regridding==0.0.4",
-=======
     "astropy",
     "astroscrappy",
     "ndfilters==0.3.0",
     "colorsynth==0.1.5",
     "regridding==0.1.1",
->>>>>>> 6f0f10ee
 ]
 dynamic = ["version"]
 
