--- conflicted
+++ resolved
@@ -942,13 +942,8 @@
     def __post_init__(self: Self):
         if self.axes is None:
             self.axes = tuple()
-<<<<<<< HEAD
-        if type(self.axes) is str:
-            self.axes = (self.axes,)
-=======
         if isinstance(self.axes, str):
             self.axes = (self.axes, )
->>>>>>> 4498cd8f
         if getattr(self.ndarray, 'ndim', 0) != len(self.axes):
             raise ValueError('The number of axis names must match the number of dimensions.')
         if len(self.axes) != len(set(self.axes)):
