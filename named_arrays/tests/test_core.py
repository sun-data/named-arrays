from __future__ import annotations
from typing import Sequence, Type, Callable
import pytest
import abc
import dataclasses
import numpy as np
import astropy.units as u
import named_arrays as na

num_x = 3
num_y = 4
num_z = 5


def _normalize_shape(shape: dict[str, None | int]) -> dict[str, int]:
    return {axis: shape[axis] for axis in shape if shape[axis] is not None}


@pytest.mark.parametrize(argnames='shape_1_x', argvalues=[num_x], )
@pytest.mark.parametrize(argnames='shape_1_y', argvalues=[num_y], )
@pytest.mark.parametrize(argnames='shape_2_x', argvalues=[None, 1, num_x], )
@pytest.mark.parametrize(argnames='shape_2_y', argvalues=[None, 1, num_y], )
class TestBroadcastingFunctions:

    def _shapes(self, shape_1_x: int, shape_1_y: int, shape_2_x: int, shape_2_y: int) -> tuple[dict[str, int], dict[str, int]]:
        shape_1 = _normalize_shape(dict(x=shape_1_x, y=shape_1_y))
        shape_2 = _normalize_shape(dict(x=shape_2_x, y=shape_2_y))
        return shape_1, shape_2

    def _shape_expected(self, shape_1_x: int, shape_1_y: int, shape_2_x: int, shape_2_y: int):

        shape_expected = dict(x=num_x, y=num_y)
        if shape_1_x is None and shape_2_x is None:
            del shape_expected['x']
        if shape_1_y is None and shape_2_y is None:
            del shape_expected['y']

        return shape_expected

    def test_broadcast_shapes(self, shape_1_x: int, shape_1_y: int, shape_2_x: int, shape_2_y: int):

        shape_1, shape_2 = self._shapes(shape_1_x, shape_1_y, shape_2_x, shape_2_y)

        assert na.broadcast_shapes(shape_1, shape_2) == self._shape_expected(shape_1_x, shape_1_y, shape_2_x, shape_2_y)
        assert na.broadcast_shapes(shape_2, shape_1) == self._shape_expected(shape_1_x, shape_1_y, shape_2_x, shape_2_y)

    def test_broadcast_shapes_invalid(self, shape_1_x: int, shape_1_y: int, shape_2_x: int, shape_2_y: int):
        shape_1, shape_2 = self._shapes(shape_1_x, shape_1_y, shape_2_x, shape_2_y)
        shape_3 = dict(x=num_x + 1, y=num_y + 1)
        with pytest.raises(ValueError, match="shapes .* are not compatible"):
            na.broadcast_shapes(shape_1, shape_2, shape_3)

    def test_shape_broadcasted(self, shape_1_x: int, shape_1_y: int, shape_2_x: int, shape_2_y: int):

        shape_1, shape_2 = self._shapes(shape_1_x, shape_1_y, shape_2_x, shape_2_y)

        array_1 = na.ScalarArray.empty(shape_1)
        array_2 = na.ScalarArray.empty(shape_2)

        shape_broadcasted = na.shape_broadcasted(array_1, array_2)

        assert shape_broadcasted == self._shape_expected(shape_1_x, shape_1_y, shape_2_x, shape_2_y)


@pytest.mark.parametrize('shape_x', [None, num_x])
@pytest.mark.parametrize('shape_y', [None, num_y])
@pytest.mark.parametrize('shape_z', [None, num_z])
class TestIndexingFunctions:

    def _shape(self, shape_x: None | int, shape_y: None | int, shape_z: None | int) -> dict[str, int]:
        return _normalize_shape(dict(x=shape_x, y=shape_y, z=shape_z))

    @pytest.mark.parametrize('ignore_x', [False, True])
    @pytest.mark.parametrize('ignore_y', [False, True])
    @pytest.mark.parametrize('ignore_z', [False, True])
    def test_ndindex(
            self,
            shape_x: None | int,
            shape_y: None | int,
            shape_z: None | int,
            ignore_x: bool,
            ignore_y: bool,
            ignore_z: bool,
    ):
        shape = self._shape(shape_x, shape_y, shape_z)

        axis_ignored_normalized = []
        if ignore_x:
            axis_ignored_normalized.append('x')
        if ignore_y:
            axis_ignored_normalized.append('y')
        if ignore_z:
            axis_ignored_normalized.append('z')

        if not axis_ignored_normalized:
            axis_ignored = None
        elif len(axis_ignored_normalized) == 1:
            axis_ignored = axis_ignored_normalized[0]
        else:
            axis_ignored = axis_ignored_normalized

        ndindex = list(na.ndindex(shape, axis_ignored=axis_ignored))

        shape_not_ignored = shape.copy()
        for axis in axis_ignored_normalized:
            if axis in shape:
                shape_not_ignored.pop(axis)

        if shape_not_ignored:
            assert len(ndindex) == np.array(list(shape_not_ignored.values())).prod()
        else:
            assert len(ndindex) == 1

        assert {axis: 0 for axis in shape_not_ignored} == ndindex[0]
        assert {axis: shape_not_ignored[axis] - 1 for axis in shape_not_ignored} == ndindex[~0]

    def test_indices(self, shape_x: None | int, shape_y: None | int, shape_z: None | int):

        shape = self._shape(shape_x, shape_y, shape_z)

        indices = na.indices(shape)

        assert len(indices) == len(shape)
        for axis in shape:
            assert indices[axis].shape[axis] == shape[axis]
            assert indices[axis][{axis: 0}] == 0
            assert indices[axis][{axis: ~0}] == shape[axis] - 1


class AbstractTestAbstractArray(
    abc.ABC,
):

    @pytest.mark.parametrize('axis', [None, 'x', ('x', 'y')])
    def test_axis_normalized_function(
            self,
            array: na.AbstractArray,
            axis: None | str |Sequence[str],
    ):
        axis_normalized = na.axis_normalized(array, axis=axis)
        assert isinstance(axis_normalized, tuple)
        for ax in axis_normalized:
            assert isinstance(ax, str)

    def test_axes(self, array: na.AbstractArray):
        axes = array.axes
        assert isinstance(axes, tuple)
        for axis in axes:
            assert isinstance(axis, str)

    def test_axes_flattened(self, array: na.AbstractArray):
        if not array.shape:
            with pytest.raises(ValueError, match="`axes` must be a non-empty sequence, got .*"):
                array.axes_flattened
            return

        axes = array.axes_flattened
        assert isinstance(axes, str)
        for ax in array.axes:
            assert ax in axes

    def test_shape(self, array: na.AbstractArray):
        shape = array.shape
        assert isinstance(shape, dict)
        for axis in shape:
            assert isinstance(axis, str)
            assert isinstance(shape[axis], int)

    def test_ndim(self, array: na.AbstractArray):
        assert isinstance(array.ndim, int)

    def test_size(self, array: na.AbstractArray):
        size = array.size
        assert isinstance(size, int)

    def test_array(self, array: na.AbstractArray):
        assert isinstance(array.array, na.AbstractExplicitArray)

    def test_type_array(self, array: na.AbstractArray):
        assert issubclass(array.type_array, na.AbstractExplicitArray)

    def test_type_array_abstract(self, array: na.AbstractArray):
        assert issubclass(array.type_array_abstract, na.AbstractArray)
        assert not issubclass(array.type_array_abstract, na.AbstractExplicitArray)
        assert not issubclass(array.type_array_abstract, na.AbstractImplicitArray)

    def test_centers(self, array: na.AbstractArray):
        assert isinstance(array.centers, na.AbstractArray)

    @abc.abstractmethod
    def test_astype(self, array: na.AbstractArray, dtype: type):
        pass

    @abc.abstractmethod
    def test_to(self, array: na.AbstractArray, unit: None | u.UnitBase):
        pass

    @abc.abstractmethod
    def test_length(self, array: na.AbstractArray):
        pass

    def test_indices(self, array: na.AbstractArray):

        indices = array.indices
        indices_expected = na.indices(array.shape)

        for axis in indices_expected:
            assert np.all(indices[axis] == indices_expected[axis])

    def test_ndindex(self, array: na.AbstractArray):
        assert list(array.ndindex()) == list(na.ndindex(array.shape))

    @pytest.mark.parametrize('axes', ['x0', ('x0', 'y0')])
    def test_add_axes(self, array: na.AbstractArray, axes: str | Sequence[str]):
        array_new = array.add_axes(axes)

        if isinstance(axes, str):
            axes = [axes]

        for axis in axes:
            assert axis in array_new.axes
            assert array_new.shape[axis] == 1

    @pytest.mark.parametrize('axes', [None, ('x', 'y'), ('x', 'y', 'z')])
    def test_combine_axes(
            self,
            array: na.AbstractArray,
            axes: None | Sequence[str]
    ):
        axis_new = 'new_test_axis'
        if axes is None or set(axes).issubset(array.axes):
            array_new = array.combine_axes(axes=axes, axis_new=axis_new)
            assert axis_new in array_new.axes
            axes_normlized = array.axes if axes is None else axes
            num_axis_new =  np.array(
                [array.shape[ax] for ax in axes_normlized]).prod()
            assert array_new.shape[axis_new] == num_axis_new
            for axis in axes_normlized:
                assert axis not in array_new.axes
        else:
            with pytest.raises(ValueError):
                array.combine_axes(axes=axes, axis_new=axis_new)

    def test_copy_shallow(self, array: na.AbstractArray):
        array_copy = array.copy_shallow()
        assert isinstance(array_copy, na.AbstractArray)
        assert dataclasses.is_dataclass(array_copy)
        for field in dataclasses.fields(array_copy):
            assert getattr(array, field.name) is getattr(array_copy, field.name)

    def test_copy(self, array: na.AbstractArray):
        array_copy = array.copy()
        assert isinstance(array_copy, na.AbstractArray)
        assert dataclasses.is_dataclass(array_copy)
        for field in dataclasses.fields(array_copy):
            assert np.all(getattr(array, field.name) == getattr(array_copy, field.name))

    @abc.abstractmethod
    def test__getitem__(
            self,
            array: na.AbstractArray,
            item: dict[str, int | slice | na.AbstractArray] | na.AbstractArray
    ):
        pass

    @pytest.mark.parametrize(
        argnames='ufunc',
        argvalues=[
            np.negative,
            np.positive,
            np.absolute,
            np.fabs,
            np.rint,
            np.sign,
            np.conj,
            np.conjugate,
            np.exp,
            np.exp2,
            np.log,
            np.log2,
            np.log10,
            np.expm1,
            np.log1p,
            np.sqrt,
            np.square,
            np.cbrt,
            np.reciprocal,
            np.sin,
            np.cos,
            np.tan,
            np.arcsin,
            np.arccos,
            np.arctan,
            np.sinh,
            np.cosh,
            np.tanh,
            np.arcsinh,
            np.arccosh,
            np.arctanh,
            np.degrees,
            np.radians,
            np.deg2rad,
            np.rad2deg,
            np.invert,
            np.logical_not,
            np.isfinite,
            np.isinf,
            np.isnan,
            np.isnat,
            np.signbit,
            np.spacing,
            np.modf,
            np.frexp,
            np.floor,
            np.ceil,
            np.trunc,
        ]
    )
<<<<<<< HEAD
    class TestUfuncUnary(abc.ABC):
=======
    @pytest.mark.parametrize('out', [False, True])
    def test_ufunc_unary(
            self,
            ufunc: np.ufunc,
            array: na.AbstractArray,
            out: bool,
    ):
        dtypes = dict()
        for types in ufunc.types:
            dtype_inputs, dtype_outputs = types.split('->')
            if len(dtype_inputs) != 1:
                raise ValueError('This test is only valid for unary ufuncs')
            dtype_inputs = np.dtype(dtype_inputs)
            dtype_outputs = tuple(np.dtype(c) for c in dtype_outputs)
            dtypes[dtype_inputs] = dtype_outputs

        if array.dtype not in dtypes:
            with pytest.raises(TypeError):
                ufunc(array, casting ='no')
            return

        if out:
            type_array = array.type_array
            out = tuple(type_array.empty(array.shape, dtype=dtypes[array.dtype][i]) for i in range(ufunc.nout))
            out_ndarray = tuple(type_array.empty(array.shape, dtype=dtypes[array.dtype][i]).ndarray for i in range(ufunc.nout))
            if array.unit is not None and ufunc not in quantity_helpers.onearg_test_ufuncs:
                out = tuple(o << array.unit for o in out)
                out_ndarray = tuple(o << array.unit for o in out_ndarray)
        else:
            out = (None,) * ufunc.nout
            out_ndarray = (None,) * ufunc.nout
        out = out[0] if len(out) == 1 else out
        out_ndarray = out_ndarray[0] if len(out_ndarray) == 1 else out_ndarray

        ignored_ufuncs = tuple()
        ignored_ufuncs = ignored_ufuncs + quantity_helpers.dimensionless_to_dimensionless_ufuncs
        ignored_ufuncs = ignored_ufuncs + quantity_helpers.radian_to_dimensionless_ufuncs
        ignored_ufuncs = ignored_ufuncs + quantity_helpers.dimensionless_to_radian_ufuncs
        ignored_ufuncs = ignored_ufuncs + quantity_helpers.degree_to_radian_ufuncs
        ignored_ufuncs = ignored_ufuncs + quantity_helpers.radian_to_degree_ufuncs
        ignored_ufuncs = ignored_ufuncs + tuple(quantity_helpers.UNSUPPORTED_UFUNCS)
        ignored_ufuncs = ignored_ufuncs + (np.modf, np.frexp)

        if array.unit is not None and ufunc in ignored_ufuncs:
            with pytest.raises(TypeError):
                ufunc(array, out=out, casting='no')
            return

        if ufunc in [np.log, np.log2, np.log10, np.sqrt]:
            where = array > 0
        elif ufunc in [np.log1p]:
            where = array >= -1
        elif ufunc in [np.arcsin, np.arccos, np.arctanh]:
            where = (-1 < array) & (array < 1)
        elif ufunc in [np.arccosh]:
            where = array >= 1
        elif ufunc in [np.reciprocal]:
            where = array != 0
        else:
            where = na.ScalarArray(True)

        result = ufunc(array, out=out, where=where)
        result_ndarray = ufunc(
            array.ndarray,
            out=out_ndarray,
            casting='no',
            where=where.ndarray,
        )
>>>>>>> 7086ff92

        @abc.abstractmethod
        def test_ufunc_unary(
                self,
                ufunc: np.ufunc,
                array: na.AbstractArray,
        ):
            pass

    @pytest.mark.parametrize(
        argnames='ufunc',
        argvalues=[
            np.add,
            np.subtract,
            np.divide,
            np.logaddexp,
            np.logaddexp2,
            np.true_divide,
            np.floor_divide,
            np.power,
            np.float_power,
            np.remainder,
            np.mod,
            np.fmod,
            np.divmod,
            np.heaviside,
            np.gcd,
            np.lcm,
            np.arctan2,
            np.hypot,
            np.bitwise_and,
            np.bitwise_or,
            np.bitwise_xor,
            np.left_shift,
            np.right_shift,
            np.greater,
            np.greater_equal,
            np.less,
            np.less_equal,
            np.not_equal,
            np.equal,
            np.logical_and,
            np.logical_or,
            np.logical_xor,
            np.maximum,
            np.minimum,
            np.fmax,
            np.fmin,
            np.copysign,
            np.nextafter,
            np.ldexp,
            np.fmod,
        ]
    )
    class TestUfuncBinary(
        abc.ABC,
    ):

        @abc.abstractmethod
        def test_ufunc_binary(
                self,
                ufunc: np.ufunc,
                array: None | bool | int | float | complex | str | na.AbstractArray,
                array_2: None | bool | int | float | complex | str | na.AbstractArray,
        ):
            pass

        def test_ufunc_binary_reversed(
                self,
                ufunc: np.ufunc,
                array: na.AbstractArray,
                array_2: None | bool | int | float | complex | str | na.AbstractArray,
        ):
            array = np.transpose(array)
            if array_2 is not None:
                array_2 = np.transpose(array_2)
            self.test_ufunc_binary(ufunc, array_2, array)

    class TestMatmul(abc.ABC):
        @abc.abstractmethod
        def test_matmul(
                self,
                array: None | bool | int | float | complex | str | na.AbstractArray,
                array_2: None | bool | int | float | complex | str | na.AbstractArray,
        ):
            pass

        def test_matmul_reversed(
                self,
                array: na.AbstractArray,
                array_2: None | bool | int | float | complex | str | na.AbstractArray,
        ):
            array = np.transpose(array)
            if array_2 is not None:
                array_2 = np.transpose(array_2)
            self.test_matmul(array_2, array)

    class TestArrayFunctions(abc.ABC):

        @pytest.mark.parametrize(
            argnames='func',
            argvalues=[
                np.all,
                np.any,
                np.max,
                np.nanmax,
                np.min,
                np.nanmin,
                np.sum,
                np.nansum,
                np.prod,
                np.nanprod,
                np.mean,
                np.nanmean,
                np.std,
                np.nanstd,
                np.var,
                np.nanvar,
                np.median,
                np.nanmedian,
            ]
        )
        @pytest.mark.parametrize('dtype', [None, float])
        @pytest.mark.parametrize('axis', [None, 'y', 'x', ('x', 'y')])
        @pytest.mark.parametrize('keepdims', [False, True])
        class TestReductionFunctions(abc.ABC):

            @abc.abstractmethod
            def test_reduction_functions(
                    self,
                    func: Callable,
                    array: na.AbstractArray,
                    axis: None | str | Sequence[str],
                    dtype: None | type | np.dtype,
                    keepdims: bool,
                    where: bool | na.AbstractArray,
            ):
                pass

        @pytest.mark.parametrize(
            argnames='func',
            argvalues=[
                np.percentile,
                np.nanpercentile,
                np.quantile,
                np.nanquantile,
            ]
        )
        @pytest.mark.parametrize('axis', [None, 'y', 'x', ('x', 'y')])
        @pytest.mark.parametrize('keepdims', [False, True])
        class TestPercentileLikeFunctions(abc.ABC):

            @abc.abstractmethod
            def test_percentile_like_functions(
                    self,
                    func: Callable,
                    array: na.AbstractArray,
                    q: float | u.Quantity | na.AbstractArray,
                    axis: None | str | Sequence[str],
                    keepdims: bool,
            ):
                pass

        @pytest.mark.parametrize(
            argnames=('argfunc', 'func'),
            argvalues=[
                (np.argmin, np.min),
                (np.nanargmin, np.nanmin),
                (np.argmax, np.max),
                (np.nanargmax, np.nanmax),
            ]
        )
        @pytest.mark.parametrize('axis', [None, 'y', ('x', 'y')])
        class TestArgReductionFunctions:
            def test_arg_reduction_functions(
                    self,
                    argfunc: Callable,
                    func: Callable,
                    array: na.AbstractArray,
                    axis: None | str,
            ):
                kwargs = dict()

                if axis is not None:
                    if not set(axis).issubset(array.axes):
                        with pytest.raises(ValueError, match='Reduction axes .* are not a subset of the array axes .*'):
                            argfunc(array, axis=axis, **kwargs)
                        return
                else:
                    if not array.shape:
                        with pytest.raises(
                                expected_exception=ValueError,
                                match=r"Applying .* to zero-dimensional arrays is not supported"
                        ):
                            argfunc(array, axis=axis, **kwargs)
                        return

                result = argfunc(array, axis=axis, **kwargs)

                array_reduced = array[result]
                array_reduced_expected = func(array, axis=axis)

                assert np.all(array_reduced == array_reduced_expected)

        @pytest.mark.parametrize(
            argnames='func',
            argvalues=[
                np.fft.fft,
                np.fft.ifft,
                np.fft.rfft,
                np.fft.irfft,
            ]
        )
        @pytest.mark.parametrize('axis', [('x', 'kx'), ('y', 'ky')])
        class TestFFTLikeFunctions(abc.ABC):

            @abc.abstractmethod
            def test_fft_like_functions(
                    self,
                    func: Callable,
                    array: na.AbstractArray,
                    axis: tuple[str, str],
            ):
                pass

        @pytest.mark.parametrize(
            argnames='func',
            argvalues=[
                np.fft.fft2,
                np.fft.ifft2,
                np.fft.rfft2,
                np.fft.irfft2,
                np.fft.fftn,
                np.fft.ifftn,
                np.fft.rfftn,
                np.fft.irfftn,
            ]
        )
        @pytest.mark.parametrize('axes', [dict(y='ky'), dict(x='kx', y='ky')])
        @pytest.mark.parametrize('s', [None, dict(y=5), dict(x=4, y=5)])
        class TestFFTNLikeFunctions(abc.ABC):

            @abc.abstractmethod
            def test_fftn_like_functions(
                    self,
                    func: Callable,
                    array: na.AbstractArray,
                    axes: dict[str, str],
                    s: None | dict[str, int],
            ):
                pass

<<<<<<< HEAD
        @pytest.mark.parametrize(
            argnames='shape',
            argvalues=[
                dict(x=num_x, y=num_y),
                dict(x=num_x, y=num_y, z=num_z),
            ]
        )
=======
        def test_convolve(self, array: na.AbstractArray, v: na.AbstractArray, mode: str):

            shape_broadcasted = na.shape_broadcasted(array, v)

            if v is None:
                assert np.convolve(array, v, mode=mode) == na.ScalarArray(None)
                return

            if len(shape_broadcasted) > 1:
                with pytest.raises(ValueError, match=r"\'a\' and \'v\' must broadcast to .*"):
                    np.convolve(array, v, mode=mode)
                return

            result = np.convolve(array, v, mode=mode)
            result_expected = np.convolve(
                array.ndarray,
                v.ndarray if isinstance(v, na.AbstractArray) else v,
                mode=mode,
            )

            assert result.axes == tuple(shape_broadcasted.keys())
            assert np.all(result.ndarray == result_expected)

>>>>>>> 7086ff92
        def test_broadcast_to(self, array: na.AbstractArray, shape: dict[str, int]):
            result = np.broadcast_to(array, shape=shape)
            assert result.shape == shape

        def test_shape(self, array: na.AbstractArray):
            assert np.shape(array) == array.shape

        @pytest.mark.parametrize(
            argnames='axes',
            argvalues=[
                None,
                ['x', 'y'],
                ['y', 'x'],
            ],
        )
        def test_transpose(self, array: na.AbstractArray, axes: None | Sequence[str]):
            axes_normalized = tuple(reversed(array.axes) if axes is None else axes)
            result = np.transpose(
                a=array,
                axes=axes
            )
            assert result.axes == axes_normalized
            assert {ax: result.shape[ax] for ax in result.shape if ax in array.axes} == array.shape

        @pytest.mark.parametrize(
            argnames='source,destination',
            argvalues=[
                ['y', 'y2'],
                [('x', 'y'), ('x2', 'y2')],
            ]
        )
        def test_moveaxis(
                self,
                array: na.AbstractArray,
                source: str | Sequence[str],
                destination: str | Sequence[str],
        ):
            source_normalized = (source, ) if isinstance(source, str) else source
            destination_normalized = (destination, ) if isinstance(destination, str) else destination

            if any(ax not in array.axes for ax in source_normalized):
                with pytest.raises(ValueError, match=r"source axes .* not in array axes .*"):
                    np.moveaxis(a=array, source=source, destination=destination)
                return

            result = np.moveaxis(a=array, source=source, destination=destination)

            assert np.all(array.sum() == result.sum())
            assert len(array.axes) == len(result.axes)
            assert not any(ax in result.axes for ax in source_normalized)
            assert all(ax in result.axes for ax in destination_normalized)

        @pytest.mark.parametrize('newshape', [dict(r=-1)])
        def test_reshape(self, array: na.AbstractArray, newshape: dict[str, int]):

            result = np.reshape(a=array, newshape=newshape)

            assert result.size == array.size
            assert result.axes == tuple(newshape.keys())

        def test_linalg_inv(self, array: na.AbstractArray):
            with pytest.raises(NotImplementedError):
                np.linalg.inv(array)

        @pytest.mark.parametrize('axis', ['y', 'z'])
        @pytest.mark.parametrize('use_out', [False, True])
        def test_stack(
                self,
                array: na.AbstractArray,
                axis: str,
                use_out: bool,
        ):
            arrays = [array, array]

            if axis in array.axes:
                with pytest.raises(ValueError, match=r"axis .* already in array"):
                    np.stack(arrays, axis=axis)
                return

            if use_out:
                out = 0 * np.stack(arrays=arrays, axis=axis)
            else:
                out = None

            result = np.stack(arrays=arrays, axis=axis, out=out)

            assert np.all(result[{axis: 0}] == array)
            assert np.all(result[{axis: 1}] == array)

            if use_out:
                assert result is out

        @pytest.mark.parametrize('axis', ['x', 'y'])
        @pytest.mark.parametrize('use_out', [False, True])
        def test_concatenate(
                self,
                array: na.AbstractArray,
                axis: str,
                use_out: bool,
        ):
            arrays = [array, array]

            shape_out = array.shape
            if axis not in shape_out:
                shape_out[axis] = 1
            shape_out[axis] = 2 * shape_out[axis]

            if use_out:
                out = 0 * np.concatenate(arrays=arrays, axis=axis)
            else:
                out = None

            result = np.concatenate(arrays, axis=axis, out=out)

            assert result.shape == shape_out
            assert np.all(result[{axis: slice(None, shape_out[axis] // 2)}] == array)
            assert np.all(result[{axis: slice(shape_out[axis] // 2, None)}] == array)

            if use_out:
                assert result is out

        @abc.abstractmethod
        def test_sort(self, array: na.AbstractArray, axis: None | str | Sequence[str]):
            pass

        @pytest.mark.parametrize('axis', [None, 'x', 'y', ('x', 'y'), ()])
        def test_argsort(self, array: na.AbstractArray, axis: None | str | Sequence[str]):

            axis_normalized = na.axis_normalized(array, axis)

            if axis is not None:
                if not axis:
                    with pytest.raises(ValueError, match="if `axis` is a sequence, it must not be empty, got .*"):
                        np.argsort(a=array, axis=axis)
                    return

                if not set(axis_normalized).issubset(array.axes):
                    with pytest.raises(ValueError, match="`axis`, .* is not a subset of `a.axes`, .*"):
                        np.argsort(a=array, axis=axis)
                    return

            result = np.argsort(a=array, axis=axis)
            assert isinstance(result, dict)

            sorted = array[result]
            sorted_expected = np.sort(a=array, axis=axis)
            assert np.all(sorted == sorted_expected)

        def test_unravel_index(self, array: na.AbstractArray):
            indices_raveled = na.ScalarArrayRange(0, array.size, axis='raveled').reshape(array.shape)
            indices_raveled = indices_raveled * array.type_array.ones(shape=dict(), dtype=int)
            result = np.unravel_index(
                indices=indices_raveled,
                shape=array.shape,
            )
            expected = array.indices
            for ax in result:
                assert np.all(result[ax] == expected[ax])

        @pytest.mark.parametrize('array_2', ['copy', 'zeros'])
        def test_array_equal(self, array: na.AbstractArray, array_2: str):
            if array_2 == "copy":
                array_2 = array.copy()
                assert np.array_equal(array, array_2)

            elif array_2 == "zeros":
                array_2 = 0 * array
                assert not np.array_equal(array, array_2)

        @pytest.mark.parametrize("array_2", ["copy", "broadcast", "zeros"])
        def test_array_equiv(self, array: na.AbstractArray, array_2: str):
            if array_2 == "copy":
                array_2 = array.copy()
                assert np.array_equiv(array, array_2)

            elif array_2 == "broadcast":
                shape_new = array.shape | dict(extra_axis=5)
                array_2 = array.copy().broadcast_to(shape_new)
                assert np.array_equiv(array, array_2)

            elif array_2 == "zeros":
                array_2 = 0 * array
                assert not np.array_equiv(array, array_2)

        @pytest.mark.parametrize("array_2", ["copy", "broadcast", "zeros"])
        def test_allclose(self, array: na.AbstractArray, array_2: str):
            if array_2 == "copy":
                array_2 = array + array.mean() * na.ScalarUniformRandomSample(-1e-10, 1e-10, shape_random=array.shape)
                assert np.allclose(array, array_2)

            elif array_2 == "broadcast":
                shape_new = array.shape | dict(extra_axis=5)
                array_2 = array + array.mean() * na.ScalarUniformRandomSample(-1e-10, 1e-10, shape_random=shape_new)
                assert np.allclose(array, array_2)

            elif array_2 == "zeros":
                array_2 = 0 * array
                assert not np.allclose(array, array_2)

        def test_nonzero(self, array: na.AbstractArray):
            mask = array > array.mean()
            assert np.all(array[np.nonzero(mask)] == array[mask])

        @abc.abstractmethod
        def test_nan_to_num(self, array: na.AbstractArray, copy: bool):
            pass

    @pytest.mark.parametrize(
        argnames='shape',
        argvalues=[
            dict(x=num_x, y=num_y),
            dict(x=num_x, y=num_y, z=13),
        ]
    )
    def test_broadcast_to(
            self,
            array: na.AbstractArray,
            shape: dict[str, int],
    ):
        assert np.array_equal(array.broadcast_to(shape), np.broadcast_to(array, shape))

    @pytest.mark.parametrize('shape', [dict(r=-1)])
    def test_reshape(
            self,
            array: na.AbstractArray,
            shape: dict[str, int],
    ):
        assert np.array_equal(array.reshape(shape), np.reshape(array, shape))

    def test_min(
            self,
            array: na.AbstractArray,
    ):
        assert np.array_equal(array.min(), np.min(array))

    def test_max(
            self,
            array: na.AbstractArray,
    ):
        assert np.array_equal(array.max(), np.max(array))

    def test_sum(
            self,
            array: na.AbstractArray,
    ):
        assert np.array_equal(array.sum(), np.sum(array))

    @abc.abstractmethod
    def test_ptp(
            self,
            array: na.AbstractArray,
    ):
        pass

    def test_mean(
            self,
            array: na.AbstractArray,
    ):
        assert np.array_equal(array.mean(), np.mean(array))

    def test_std(
            self,
            array: na.AbstractArray,
    ):
        assert np.array_equal(array.std(), np.std(array))

    def test_percentile(
            self,
            array: na.AbstractArray,
    ):
        q = 25 * u.percent
        kwargs = dict(method='closest_observation')
        assert np.array_equal(array.percentile(q, **kwargs), np.percentile(array, q, **kwargs))

    @abc.abstractmethod
    def test_all(
            self,
            array: na.AbstractArray,
    ):
        pass

    @abc.abstractmethod
    def test_any(
            self,
            array: na.AbstractArray
    ):
        pass

    def test_rms(
            self,
            array: na.AbstractArray,
    ):
        assert np.array_equal(array.rms(), np.sqrt(np.mean(np.square(array))))

    def test_transpose(
            self,
            array: na.AbstractArray,
    ):
        assert np.array_equal(array.transpose(), np.transpose(array))



class AbstractTestAbstractExplicitArray(
    AbstractTestAbstractArray,
):
    pass


@pytest.mark.parametrize('shape', [dict(x=3), dict(x=4, y=5)])
@pytest.mark.parametrize('dtype', [int, float, complex])
class AbstractTestAbstractExplicitArrayCreation(abc.ABC):

    @property
    @abc.abstractmethod
    def type_array(self) -> Type[na.AbstractExplicitArray]:
        pass

    def test_empty(self, shape: dict[str, int], dtype: Type):
        result = self.type_array.empty(shape, dtype=dtype)
        assert result.shape == shape

    def test_zeros(self, shape: dict[str, int], dtype: Type):
        result = self.type_array.zeros(shape, dtype=dtype)
        assert result.shape == shape
        assert np.all(result == 0)

    def test_ones(self, shape: dict[str, int], dtype: Type):
        result = self.type_array.ones(shape, dtype=dtype)
        assert result.shape == shape
        assert np.all(result == 1)


class AbstractTestAbstractImplicitArray(
    AbstractTestAbstractArray,
):
    pass


class AbstractTestAbstractRandomMixin(
    abc.ABC,
):

    def test_seed(self, array: na.AbstractRandomMixin):
        assert isinstance(array.seed, int)


class AbstractTestRandomMixin(
    AbstractTestAbstractRandomMixin,
):
    pass


class AbstractTestAbstractRangeMixin:

    def test_start(self, array: na.AbstractRangeMixin):
        assert isinstance(array.start, (int, float, complex, u.Quantity, na.AbstractArray))

    def test_stop(self, array: na.AbstractRangeMixin):
        assert isinstance(array.stop, (int, float, complex, u.Quantity, na.AbstractArray))

    def test_range(self, array: na.AbstractRangeMixin):
        assert np.all(np.abs(array.range) > 0)


class AbstractTestAbstractSymmetricRangeMixin(
    AbstractTestAbstractRangeMixin,
):
    def test_center(self, array: na.AbstractSymmetricRangeMixin):
        assert isinstance(array.center, (int, float, complex, u.Quantity, na.AbstractArray))

    def test_width(self, array: na.AbstractSymmetricRangeMixin):
        assert isinstance(array.width, (int, float, complex, u.Quantity, na.AbstractArray))
        assert np.all(array.width > 0)


class AbstractTestAbstractRandomSample(
    AbstractTestAbstractRandomMixin,
    AbstractTestAbstractImplicitArray,
):

    def test_shape_random(self, array: na.AbstractRandomSample):
        shape_random = array.shape_random
        if shape_random is not None:
            assert all(isinstance(k, str) for k in shape_random)
            assert all(isinstance(shape_random[k], int) for k in shape_random)
            assert all(shape_random[k] > 0 for k in shape_random)


class AbstractTestAbstractUniformRandomSample(
    AbstractTestAbstractRandomMixin,
    AbstractTestAbstractRangeMixin,
    AbstractTestAbstractImplicitArray,
):
    pass


class AbstractTestAbstractNormalRandomSample(
    AbstractTestAbstractRandomMixin,
    AbstractTestAbstractSymmetricRangeMixin,
    AbstractTestAbstractImplicitArray,
):
    pass

class AbstractTestAbstractPoissonRandomSample(
    AbstractTestAbstractRandomMixin,
    AbstractTestAbstractImplicitArray,
):

    def test_center(self, array: na.AbstractSymmetricRangeMixin):
        assert isinstance(array.center, (int, float, complex, u.Quantity, na.AbstractArray))


class AbstractTestAbstractParameterizedArray(
    AbstractTestAbstractImplicitArray,
):

    def test_axis(self, array: na.AbstractParameterizedArray):
        assert isinstance(array.axis, (str, na.AbstractArray))

    def test_num(self, array: na.AbstractParameterizedArray):
        assert isinstance(array.num, (int, na.AbstractArray))
        assert array.num == array.shape[array.axis]


class AbstractTestAbstractLinearParametrizedArrayMixin:

    def test_step(self, array: na.AbstractLinearParameterizedArrayMixin):
        assert isinstance(array.step, (int, float, complex, u.Quantity, na.AbstractArray))
        assert np.all(np.abs(array.step) > 0)


class AbstractTestAbstractArrayRange(
    AbstractTestAbstractLinearParametrizedArrayMixin,
    AbstractTestAbstractRangeMixin,
    AbstractTestAbstractParameterizedArray,
):
    pass


class AbstractTestAbstractSpace(
    AbstractTestAbstractParameterizedArray,
):

    def test_endpoint(self, array: na.AbstractSpace):
        assert isinstance(array.endpoint, bool)


class AbstractTestAbstractLinearSpace(
    AbstractTestAbstractLinearParametrizedArrayMixin,
    AbstractTestAbstractRangeMixin,
    AbstractTestAbstractSpace,
):
    pass


class AbstractTestAbstractStratifiedRandomSpace(
    AbstractTestAbstractRandomMixin,
    AbstractTestAbstractLinearSpace,
):
    pass


class AbstractTestAbstractLogarithmicSpace(
    AbstractTestAbstractRangeMixin,
    AbstractTestAbstractSpace,
):

    def test_start_exponent(self, array: na.AbstractLogarithmicSpace):
        assert isinstance(array.start_exponent, (int, float, complex, u.Quantity, na.AbstractArray))

    def test_stop_exponent(self, array: na.AbstractLogarithmicSpace):
        assert isinstance(array.stop_exponent, (int, float, complex, u.Quantity, na.AbstractArray))

    def test_base(self, array: na.AbstractLogarithmicSpace):
        assert isinstance(array.base, (int, float, complex, u.Quantity, na.AbstractArray))


class AbstractTestAbstractGeometricSpace(
    AbstractTestAbstractRangeMixin,
    AbstractTestAbstractSpace,
):
    pass<|MERGE_RESOLUTION|>--- conflicted
+++ resolved
@@ -316,78 +316,7 @@
             np.trunc,
         ]
     )
-<<<<<<< HEAD
     class TestUfuncUnary(abc.ABC):
-=======
-    @pytest.mark.parametrize('out', [False, True])
-    def test_ufunc_unary(
-            self,
-            ufunc: np.ufunc,
-            array: na.AbstractArray,
-            out: bool,
-    ):
-        dtypes = dict()
-        for types in ufunc.types:
-            dtype_inputs, dtype_outputs = types.split('->')
-            if len(dtype_inputs) != 1:
-                raise ValueError('This test is only valid for unary ufuncs')
-            dtype_inputs = np.dtype(dtype_inputs)
-            dtype_outputs = tuple(np.dtype(c) for c in dtype_outputs)
-            dtypes[dtype_inputs] = dtype_outputs
-
-        if array.dtype not in dtypes:
-            with pytest.raises(TypeError):
-                ufunc(array, casting ='no')
-            return
-
-        if out:
-            type_array = array.type_array
-            out = tuple(type_array.empty(array.shape, dtype=dtypes[array.dtype][i]) for i in range(ufunc.nout))
-            out_ndarray = tuple(type_array.empty(array.shape, dtype=dtypes[array.dtype][i]).ndarray for i in range(ufunc.nout))
-            if array.unit is not None and ufunc not in quantity_helpers.onearg_test_ufuncs:
-                out = tuple(o << array.unit for o in out)
-                out_ndarray = tuple(o << array.unit for o in out_ndarray)
-        else:
-            out = (None,) * ufunc.nout
-            out_ndarray = (None,) * ufunc.nout
-        out = out[0] if len(out) == 1 else out
-        out_ndarray = out_ndarray[0] if len(out_ndarray) == 1 else out_ndarray
-
-        ignored_ufuncs = tuple()
-        ignored_ufuncs = ignored_ufuncs + quantity_helpers.dimensionless_to_dimensionless_ufuncs
-        ignored_ufuncs = ignored_ufuncs + quantity_helpers.radian_to_dimensionless_ufuncs
-        ignored_ufuncs = ignored_ufuncs + quantity_helpers.dimensionless_to_radian_ufuncs
-        ignored_ufuncs = ignored_ufuncs + quantity_helpers.degree_to_radian_ufuncs
-        ignored_ufuncs = ignored_ufuncs + quantity_helpers.radian_to_degree_ufuncs
-        ignored_ufuncs = ignored_ufuncs + tuple(quantity_helpers.UNSUPPORTED_UFUNCS)
-        ignored_ufuncs = ignored_ufuncs + (np.modf, np.frexp)
-
-        if array.unit is not None and ufunc in ignored_ufuncs:
-            with pytest.raises(TypeError):
-                ufunc(array, out=out, casting='no')
-            return
-
-        if ufunc in [np.log, np.log2, np.log10, np.sqrt]:
-            where = array > 0
-        elif ufunc in [np.log1p]:
-            where = array >= -1
-        elif ufunc in [np.arcsin, np.arccos, np.arctanh]:
-            where = (-1 < array) & (array < 1)
-        elif ufunc in [np.arccosh]:
-            where = array >= 1
-        elif ufunc in [np.reciprocal]:
-            where = array != 0
-        else:
-            where = na.ScalarArray(True)
-
-        result = ufunc(array, out=out, where=where)
-        result_ndarray = ufunc(
-            array.ndarray,
-            out=out_ndarray,
-            casting='no',
-            where=where.ndarray,
-        )
->>>>>>> 7086ff92
 
         @abc.abstractmethod
         def test_ufunc_unary(
@@ -640,7 +569,6 @@
             ):
                 pass
 
-<<<<<<< HEAD
         @pytest.mark.parametrize(
             argnames='shape',
             argvalues=[
@@ -648,7 +576,6 @@
                 dict(x=num_x, y=num_y, z=num_z),
             ]
         )
-=======
         def test_convolve(self, array: na.AbstractArray, v: na.AbstractArray, mode: str):
 
             shape_broadcasted = na.shape_broadcasted(array, v)
@@ -672,7 +599,6 @@
             assert result.axes == tuple(shape_broadcasted.keys())
             assert np.all(result.ndarray == result_expected)
 
->>>>>>> 7086ff92
         def test_broadcast_to(self, array: na.AbstractArray, shape: dict[str, int]):
             result = np.broadcast_to(array, shape=shape)
             assert result.shape == shape
